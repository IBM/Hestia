--- conflicted
+++ resolved
@@ -43,11 +43,7 @@
     return train_df, test_df
 
 
-<<<<<<< HEAD
 def ccpart(
-=======
-def cc_part(
->>>>>>> e99eccf0
     df: pd.DataFrame,
     similarity_metric: str = None,
     field_name: str = None,
